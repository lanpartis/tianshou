--- conflicted
+++ resolved
@@ -12,7 +12,6 @@
 
 
 def offpolicy_trainer(
-<<<<<<< HEAD
         policy: BasePolicy,
         train_collector: Collector,
         test_collector: Collector,
@@ -36,25 +35,6 @@
         logger: Logger = None,
         start_epoch: int = 1,
         result_df: pd.DataFrame = pd.DataFrame()
-=======
-    policy: BasePolicy,
-    train_collector: Collector,
-    test_collector: Collector,
-    max_epoch: int,
-    step_per_epoch: int,
-    collect_per_step: int,
-    episode_per_test: Union[int, List[int]],
-    batch_size: int,
-    update_per_step: int = 1,
-    train_fn: Optional[Callable[[int], None]] = None,
-    test_fn: Optional[Callable[[int], None]] = None,
-    stop_fn: Optional[Callable[[float], bool]] = None,
-    save_fn: Optional[Callable[[BasePolicy], None]] = None,
-    writer: Optional[SummaryWriter] = None,
-    log_interval: int = 1,
-    verbose: bool = True,
-    test_in_train: bool = True,
->>>>>>> eec0826f
 ) -> Dict[str, Union[float, str]]:
     """A wrapper for off-policy trainer procedure.
 
@@ -99,22 +79,15 @@
 
     :return: See :func:`~tianshou.trainer.gather_info`.
     """
-<<<<<<< HEAD
     global_step = start_epoch * step_per_epoch * collect_per_step
 
-    best_epoch, best_reward = -1, -1.
-    stat = {}
-=======
-    global_step = 0
     best_epoch, best_reward = -1, -1.0
     stat: Dict[str, MovAvg] = {}
->>>>>>> eec0826f
     start_time = time.time()
     test_in_train = test_in_train and train_collector.policy == policy
     for epoch in range(start_epoch, 1 + max_epoch):
         # train
         policy.train()
-<<<<<<< HEAD
         if pretrain_fn:
             pretrain_fn(policy, epoch)
         with tqdm.tqdm(total=step_per_epoch, desc=f'Epoch #{epoch}',
@@ -123,25 +96,10 @@
                 result = train_collector.collect(n_step=collect_per_step)
                 data = {}
                 if test_in_train and stop_fn and stop_fn(epoch, result, best_reward):
-=======
-        if train_fn:
-            train_fn(epoch)
-        with tqdm.tqdm(
-            total=step_per_epoch, desc=f"Epoch #{epoch}", **tqdm_config
-        ) as t:
-            while t.n < t.total:
-                result = train_collector.collect(n_step=collect_per_step)
-                data = {}
-                if test_in_train and stop_fn and stop_fn(result["rew"]):
->>>>>>> eec0826f
                     test_result = test_episode(
                         policy, test_collector, pretest_fn,
                         epoch, episode_per_test, writer, global_step)
-<<<<<<< HEAD
                     if stop_fn and stop_fn(epoch, result, best_reward):
-=======
-                    if stop_fn(test_result["rew"]):
->>>>>>> eec0826f
                         if save_fn:
                             save_fn(policy, test_result, best_reward, epoch)
                         for k in result.keys():
@@ -149,11 +107,7 @@
                         t.set_postfix(**data)
                         return gather_info(
                             start_time, train_collector, test_collector,
-<<<<<<< HEAD
                             test_result['rew'], df=result_df)
-=======
-                            test_result["rew"])
->>>>>>> eec0826f
                     else:
                         policy.train()
                         if pretrain_fn:
@@ -186,7 +140,6 @@
         # test
         result = test_episode(policy, test_collector, pretest_fn, epoch,
                               episode_per_test, writer, global_step)
-<<<<<<< HEAD
         if postepoch_fn:
             postepoch_fn(epoch=epoch, reward=result["rew"], buffer=train_collector.buffer, result_df=result_df)
 
@@ -194,24 +147,14 @@
             save_fn(policy, result, best_reward, epoch)
         if best_epoch == -1 or best_reward < result['rew']:
             best_reward = result['rew']
-=======
-        if best_epoch == -1 or best_reward < result["rew"]:
-            best_reward = result["rew"]
->>>>>>> eec0826f
             best_epoch = epoch
         if verbose:
-<<<<<<< HEAD
             pt = print
             if logger:
                 pt = logger.info
             pt(f'Epoch #{epoch}: test_reward: {result["rew"]:.6f}, '
                  f'best_reward: {best_reward:.6f} in #{best_epoch}')
         if stop_fn and stop_fn(epoch, result, best_reward):
-=======
-            print(f"Epoch #{epoch}: test_reward: {result['rew']:.6f}, "
-                  f"best_reward: {best_reward:.6f} in #{best_epoch}")
-        if stop_fn and stop_fn(best_reward):
->>>>>>> eec0826f
             break
     return gather_info(
         start_time, train_collector, test_collector, best_reward, df=result_df)