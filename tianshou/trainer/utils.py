--- conflicted
+++ resolved
@@ -8,7 +8,6 @@
 
 
 def test_episode(
-<<<<<<< HEAD
         policy: BasePolicy,
         collector: Collector,
         pretest_fn: Callable[[int], None],
@@ -16,29 +15,13 @@
         n_episode: Union[int, List[int]],
         writer: SummaryWriter = None,
         global_step: int = None) -> Dict[str, float]:
-=======
-    policy: BasePolicy,
-    collector: Collector,
-    test_fn: Optional[Callable[[int], None]],
-    epoch: int,
-    n_episode: Union[int, List[int]],
-    writer: Optional[SummaryWriter] = None,
-    global_step: Optional[int] = None,
-) -> Dict[str, float]:
->>>>>>> eec0826f
     """A simple wrapper of testing policy in collector."""
     collector.reset_env()
     collector.reset_buffer()
     policy.eval()
-<<<<<<< HEAD
     if pretest_fn:
         pretest_fn(policy, epoch)
     if collector.get_env_num() > 1 and np.isscalar(n_episode):
-=======
-    if test_fn:
-        test_fn(epoch)
-    if collector.get_env_num() > 1 and isinstance(n_episode, int):
->>>>>>> eec0826f
         n = collector.get_env_num()
         n_ = np.zeros(n) + n_episode // n
         n_[:n_episode % n] += 1
@@ -50,21 +33,12 @@
     return result
 
 
-<<<<<<< HEAD
 def gather_info(start_time: float,
                 train_c: Collector,
                 test_c: Collector,
                 best_reward: float,
                 **kwargs,
                 ) -> Dict[str, Union[float, str]]:
-=======
-def gather_info(
-    start_time: float,
-    train_c: Collector,
-    test_c: Collector,
-    best_reward: float,
-) -> Dict[str, Union[float, str]]:
->>>>>>> eec0826f
     """A simple wrapper of gathering information from collectors.
 
     :return: A dictionary with the following keys:
@@ -86,7 +60,6 @@
     model_time = duration - train_c.collect_time - test_c.collect_time
     train_speed = train_c.collect_step / (duration - test_c.collect_time)
     test_speed = test_c.collect_step / test_c.collect_time
-<<<<<<< HEAD
     res = {
         'train_step': train_c.collect_step,
         'train_episode': train_c.collect_episode,
@@ -102,19 +75,4 @@
     }
     for k,v in kwargs.items():
         res[k] = v
-    return res
-=======
-    return {
-        "train_step": train_c.collect_step,
-        "train_episode": train_c.collect_episode,
-        "train_time/collector": f"{train_c.collect_time:.2f}s",
-        "train_time/model": f"{model_time:.2f}s",
-        "train_speed": f"{train_speed:.2f} step/s",
-        "test_step": test_c.collect_step,
-        "test_episode": test_c.collect_episode,
-        "test_time": f"{test_c.collect_time:.2f}s",
-        "test_speed": f"{test_speed:.2f} step/s",
-        "best_reward": best_reward,
-        "duration": f"{duration:.2f}s",
-    }
->>>>>>> eec0826f
+    return res