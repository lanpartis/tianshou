--- conflicted
+++ resolved
@@ -1,11 +1,8 @@
 from tianshou import data, env, utils, policy, trainer, exploration
 
 
-<<<<<<< HEAD
-=======
 __version__ = "0.3.0rc0"
 
->>>>>>> eec0826f
 __all__ = [
     "env",
     "data",
