# -*- coding: utf-8 -*-
# vim:fenc=utf-8
# $File: test.py
# $Date: Fri Dec 01 01:3722 2017 +0800
# $Author: renyong15 © <mails.tsinghua.edu.cn>
#

from game import Game
from engine import GTPEngine
import utils

g = Game()
e = GTPEngine(game_obj=g)
res = e.run_cmd('1 protocol_version')
print(e.known_commands)
print(res)


#res = e.run_cmd('2 name')
#print(res)

#res = e.run_cmd('3 known_command quit')
#print(res)

#res = e.run_cmd('4 unknown_command quitagain')
#print(res)

#res = e.run_cmd('5 list_commands')
#print(res)

<<<<<<< HEAD
res = e.run_cmd('7 play BLACK D4')
print(res)
=======
#res = e.run_cmd('6 komi 6')
#print(res)

#res = e.run_cmd('7 play BLACK C3')
#print(res)
>>>>>>> f6d691fa

# res = e.run_cmd('play BLACK C4')
# res = e.run_cmd('play BLACK C5')
# res = e.run_cmd('play BLACK C6')
# res = e.run_cmd('play BLACK D3')
# print(res)


#res = e.run_cmd('8 genmove WHITE')
#print(res)
#g.show_board()

# res = e.run_cmd('8 genmove BLACK')
# print(res)
# g.show_board()
#
# res = e.run_cmd('8 genmove WHITE')
# print(res)
# g.show_board()
#
# res = e.run_cmd('8 genmove BLACK')
# print(res)
# g.show_board()
#
# res = e.run_cmd('8 genmove WHITE')
# print(res)
# g.show_board()
# #g.show_board()
# print(g.check_valid((10, 9)))
# print(g.executor._neighbor((1,1)))
# print(g.do_move(utils.WHITE, (4, 6)))
# #g.show_board()
#
#
# res = e.run_cmd('play BLACK L10')
# res = e.run_cmd('play BLACK L11')
# res = e.run_cmd('play BLACK L12')
# res = e.run_cmd('play BLACK L13')
# res = e.run_cmd('play BLACK L14')
# res = e.run_cmd('play BLACK m15')
# res = e.run_cmd('play BLACK m9')
# res = e.run_cmd('play BLACK C9')
# res = e.run_cmd('play BLACK D9')
# res = e.run_cmd('play BLACK E9')
# res = e.run_cmd('play BLACK F9')
# res = e.run_cmd('play BLACK G9')
# res = e.run_cmd('play BLACK H9')
# res = e.run_cmd('play BLACK I9')
#
# res = e.run_cmd('play BLACK N9')
# res = e.run_cmd('play BLACK N15')
# res = e.run_cmd('play BLACK O10')
# res = e.run_cmd('play BLACK O11')
# res = e.run_cmd('play BLACK O12')
# res = e.run_cmd('play BLACK O13')
# res = e.run_cmd('play BLACK O14')
# res = e.run_cmd('play BLACK M12')
#
# res = e.run_cmd('play WHITE M10')
# res = e.run_cmd('play WHITE M11')
# res = e.run_cmd('play WHITE N10')
# res = e.run_cmd('play WHITE N11')
#
# res = e.run_cmd('play WHITE M13')
# res = e.run_cmd('play WHITE M14')
# res = e.run_cmd('play WHITE N13')
# res = e.run_cmd('play WHITE N14')
# print(res)
#
# res = e.run_cmd('play BLACK N12')
# print(res)
# #g.show_board()
#
res = e.run_cmd('play BLACK P16')
res = e.run_cmd('play BLACK P17')
res = e.run_cmd('play BLACK P18')
res = e.run_cmd('play BLACK P19')
res = e.run_cmd('play BLACK Q16')
res = e.run_cmd('play BLACK R16')
res = e.run_cmd('play BLACK S16')

res = e.run_cmd('play WHITE S18')
res = e.run_cmd('play WHITE S17')
res = e.run_cmd('play WHITE Q19')
res = e.run_cmd('play WHITE Q18')
res = e.run_cmd('play WHITE Q17')
res = e.run_cmd('play WHITE R18')
res = e.run_cmd('play WHITE R17')
res = e.run_cmd('play BLACK S19')
# print(res)
# #g.show_board()
#
res = e.run_cmd('play WHITE R19')
# g.show_board()
#
res = e.run_cmd('play BLACK S19')
# print(res)
# g.show_board()
#
res = e.run_cmd('play BLACK S19')
# print(res)
#
#
# res = e.run_cmd('play BLACK E17')
# res = e.run_cmd('play BLACK F16')
# res = e.run_cmd('play BLACK F18')
# res = e.run_cmd('play BLACK G17')
# res = e.run_cmd('play WHITE G16')
# res = e.run_cmd('play WHITE G18')
# res = e.run_cmd('play WHITE H17')
# g.show_board()
#
# res = e.run_cmd('play WHITE F17')
# g.show_board()
#
# res = e.run_cmd('play BLACK G17')
# print(res)
# g.show_board()
#
# res = e.run_cmd('play BLACK G19')
# res = e.run_cmd('play BLACK G17')
g.show_board()

res = e.run_cmd('play WHITE S18')
g.show_board()

res = g.executor.get_score()
print(res)<|MERGE_RESOLUTION|>--- conflicted
+++ resolved
@@ -28,16 +28,11 @@
 #res = e.run_cmd('5 list_commands')
 #print(res)
 
-<<<<<<< HEAD
-res = e.run_cmd('7 play BLACK D4')
-print(res)
-=======
 #res = e.run_cmd('6 komi 6')
 #print(res)
 
 #res = e.run_cmd('7 play BLACK C3')
 #print(res)
->>>>>>> f6d691fa
 
 # res = e.run_cmd('play BLACK C4')
 # res = e.run_cmd('play BLACK C5')
